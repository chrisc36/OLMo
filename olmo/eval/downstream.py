--- conflicted
+++ resolved
@@ -1178,11 +1178,7 @@
                 if dataset_name in cats:
                     dataset_names.append(name)
         self.dev_set = {}
-<<<<<<< HEAD
-        prompts = [None]
-=======
         prompts: List[Union[None, str]] = [None]
->>>>>>> f8aef844
         if prompt_variations == 1:
             prompts = [None, "inst", "inst+1", "inst+2", "inst+3", "inst+4", "inst+5"]
             # Need to grab the dev set for the few-shot prompts
