--- conflicted
+++ resolved
@@ -62,20 +62,11 @@
     "GELU",
     "ReLU",
     "SwiGLU",
-<<<<<<< HEAD
-    "OlmoBlock",
-    "OlmoSequentialBlock",
-    "Olmo",
-    "OlmoOutput",
-    "OlmoGenerateOutput",
-=======
     "OLMoBlock",
     "OLMoSequentialBlock",
-    "OLMoParallelBlock",
     "OLMo",
     "OLMoOutput",
     "OLMoGenerateOutput",
->>>>>>> 658f7cc1
 ]
 
 
@@ -418,6 +409,7 @@
         self.k_norm: Optional[LayerNormBase] = None
         self.q_norm: Optional[LayerNormBase] = None
         if config.attention_layer_norm:
+            assert config.n_kv_heads is not None
             self.k_norm = LayerNormBase.build(
                 config,
                 size=config.d_model // config.n_kv_heads,
@@ -593,13 +585,7 @@
     @classmethod
     def build(cls, layer_id: int, config: ModelConfig, cache: BufferCache) -> OLMoBlock:
         if config.block_type == BlockType.sequential:
-<<<<<<< HEAD
-            return OlmoSequentialBlock(layer_id, config, cache)
-=======
             return OLMoSequentialBlock(layer_id, config, cache)
-        elif config.block_type == BlockType.parallel:
-            return OLMoParallelBlock(layer_id, config, cache)
->>>>>>> 658f7cc1
         elif config.block_type == BlockType.llama:
             return OLMoLlamaBlock(layer_id, config, cache)
         else:
@@ -619,12 +605,9 @@
         self.ff_norm = LayerNorm.build(config)
         # Attention input projection. Projects x -> (q, k, v)
 
+        assert config.n_kv_heads is not None
         head_dim = config.d_model // config.n_heads
-        self.fused_dims = (
-            config.d_model,
-            config.n_kv_heads * head_dim,
-            config.n_kv_heads * head_dim
-        )
+        self.fused_dims = (config.d_model, config.n_kv_heads * head_dim, config.n_kv_heads * head_dim)
         self.att_proj = nn.Linear(
             config.d_model, sum(self.fused_dims), bias=config.include_bias, device=config.init_device
         )
@@ -700,103 +683,7 @@
         return x, cache
 
 
-<<<<<<< HEAD
-class OlmoLlamaBlock(OlmoBlock):
-=======
-class OLMoParallelBlock(OLMoBlock):
-    """
-    This is a transformer block where the output is computed as ``MLP(LN(x)) + Attention(LN(x))``
-    as in the PaLM architecture, as opposed to the typical ``MLP(LN(x + Attention(LN(x))))``
-    as in :class:`OLMoSequentialBlock` (ignoring some skip connections).
-
-    The decoupling of the MLP and Attention functions allow us to fuse the separate input projections
-    into a single linear layer to increase throughput. In this configuration it's also straight-forward
-    to fuse the output projections, but we found that didn't help.
-    """
-
-    def __init__(self, layer_id: int, config: ModelConfig, cache: BufferCache):
-        super().__init__(layer_id, config, cache)
-        self.norm = LayerNorm.build(config)
-        # Fused attention and feed-forward projection.
-        # NOTE: we could also fuse the attention and feed-forward output projections but we
-        # found that didn't help, possibly because of the overhead of joining the `att` and
-        # `ff` activations together. See https://github.com/allenai/LLM/pull/79 for details.
-        if config.multi_query_attention:
-            self.fused_dims = (
-                config.d_model,
-                config.d_model // config.n_heads,
-                config.d_model // config.n_heads,
-                self.hidden_size,
-            )
-        else:
-            self.fused_dims = (config.d_model, config.d_model, config.d_model, self.hidden_size)
-        self.fused_attn_ff_proj = nn.Linear(
-            config.d_model, sum(self.fused_dims), bias=config.include_bias, device=config.init_device
-        )
-
-    def reset_parameters(self):
-        super().reset_parameters()
-        self.norm.reset_parameters()
-        # NOTE: the standard deviation for these weights does not depend on the layer.
-        init_weights(
-            self.config,
-            self.fused_attn_ff_proj,
-            d=self.config.d_model,
-            layer_id=None,
-            type_of_module=ModuleType.in_module,
-        )
-
-    def forward(
-        self,
-        x: torch.Tensor,
-        attention_bias: Optional[torch.Tensor] = None,
-        layer_past: Optional[Tuple[torch.Tensor, torch.Tensor]] = None,
-        use_cache: bool = False,
-    ) -> Tuple[torch.Tensor, Optional[Tuple[torch.Tensor, torch.Tensor]]]:
-        # Get query, key, value, and feed-forward projections.
-        # shape of q, k, v:
-        #  - for regular attn q, k, v: (batch_size, seq_len, d_model)
-        #  - for multi-query attn q: (batch_size, seq_len, d_model)
-        #                      k, v: (batch_size, seq_len, d_model // n_heads)
-        # shape of ff:      (batch_size, seq_len, hidden_size)
-        if self._activation_checkpoint_fn is not None:
-            q, k, v, ff = self.fused_attn_ff_proj(self._activation_checkpoint_fn(self.norm, x)).split(
-                self.fused_dims, dim=-1
-            )
-        else:
-            q, k, v, ff = self.fused_attn_ff_proj(self.norm(x)).split(self.fused_dims, dim=-1)
-
-        if self.config.clip_qkv is not None:
-            q.clamp_(min=-self.config.clip_qkv, max=self.config.clip_qkv)
-            k.clamp_(min=-self.config.clip_qkv, max=self.config.clip_qkv)
-            v.clamp_(min=-self.config.clip_qkv, max=self.config.clip_qkv)
-
-        # Get attention scores.
-        # shape: (B, T, C)
-        if self._activation_checkpoint_fn is not None:
-            att, cache = self._activation_checkpoint_fn(  # type: ignore
-                self.attention, q, k, v, attention_bias, layer_past=layer_past, use_cache=use_cache
-            )
-        else:
-            att, cache = self.attention(q, k, v, attention_bias, layer_past=layer_past, use_cache=use_cache)
-
-        # Apply output projections (and activation function) and sum the results.
-        # We keep these projections separate because we found that we got better throughput this
-        # way compared to fusing them.
-        if self._activation_checkpoint_fn is not None:
-            return (
-                x + self.dropout(self.ff_out(self._activation_checkpoint_fn(self.act, ff))) + self.dropout(att),
-                cache,
-            )
-        else:
-            return (
-                x + self.dropout(self.ff_out(self.act(ff))) + self.dropout(att),
-                cache,
-            )
-
-
 class OLMoLlamaBlock(OLMoBlock):
->>>>>>> 658f7cc1
     """
     This is a transformer block where the output is computed as ``MLP(LN(x + Attention(LN(x))))``
     (plus another skip connection). This block is similar to `OLMoSequentialBlock`
