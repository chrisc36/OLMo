--- conflicted
+++ resolved
@@ -63,13 +63,7 @@
         elif config.layer_norm_type == LayerNormType.rms:
             return RMSLayerNorm(config, size=size, low_precision=False, **kwargs)
         elif config.layer_norm_type == LayerNormType.low_precision_rms:
-<<<<<<< HEAD
-            return RMSLayerNorm(config, size=size, low_precision=True)
-        elif config.layer_norm_type == LayerNormType.amd_compatible:
-            return AMDLayerNorm(config, size=size)
-=======
             return RMSLayerNorm(config, size=size, low_precision=True, **kwargs)
->>>>>>> b4a14919
         else:
             raise NotImplementedError(f"Not sure how to handle '{config.layer_norm_type}' LayerNorm type")
 
@@ -101,13 +95,15 @@
         config: ModelConfig,
         size: Optional[int] = None,
         low_precision: bool = False,
-        elementwise_affine: Optional[bool] = None,
+        elementwise_affine: Optional[bool] = None
     ):
         super().__init__(config)
         self.normalized_shape = (size or config.d_model,)
         self.eps = 1e-05
-<<<<<<< HEAD
-        if self.config.layer_norm_with_affine:
+
+        if elementwise_affine is None:
+            elementwise_affine = self.config.layer_norm_with_affine
+        if elementwise_affine:
             self.weight = nn.Parameter(torch.ones(self.normalized_shape, device=config.init_device))
             if self.config.include_bias:
                 self.bias = nn.Parameter(torch.zeros(self.normalized_shape, device=config.init_device))
@@ -116,29 +112,7 @@
         else:
             self.register_parameter("bias", None)
             self.register_parameter("weight", None)
-=======
->>>>>>> b4a14919
         self.low_precision = low_precision
-
-        # We always have weight and bias even if they are turned off/set to 1 and 0, because ROCm has a
-        # bug where F.layer_norm() crashes during the backwards pass when no bias was given.
-        # When they are turned off, they need to be buffers, because FSDP can't handle the situation
-        # where some parameters don't require gradients.
-
-        if elementwise_affine is None:
-            elementwise_affine = self.config.layer_norm_with_affine
-        weight = torch.ones(self.normalized_shape, device=config.init_device)
-        if elementwise_affine:
-            self.register_parameter("weight", nn.Parameter(weight))
-        else:
-            self.register_buffer("weight", weight, persistent=False)
-
-        needs_bias = elementwise_affine and self.config.include_bias
-        bias = torch.zeros(self.normalized_shape, device=config.init_device)
-        if needs_bias:
-            self.register_parameter("bias", nn.Parameter(bias))
-        else:
-            self.register_buffer("bias", bias, persistent=False)
 
     def forward(self, x: torch.Tensor) -> torch.Tensor:
         if self.low_precision:
@@ -164,11 +138,19 @@
     segfault when the bias is not present.
     """
 
-    def __init__(self, config: ModelConfig, size: Optional[int] = None):
+    def __init__(
+        self,
+        config: ModelConfig,
+        size: Optional[int] = None,
+        elementwise_affine: Optional[bool] = None
+    ):
         super().__init__(config)
         self.normalized_shape = (size or config.d_model,)
         self.eps = 1e-05
-        if self.config.layer_norm_with_affine:
+
+        if elementwise_affine is None:
+            elementwise_affine = self.config.layer_norm_with_affine
+        if elementwise_affine:
             self.weight = nn.Parameter(torch.ones(self.normalized_shape, device=config.init_device))
             if self.config.include_bias:
                 self.bias = nn.Parameter(torch.zeros(self.normalized_shape, device=config.init_device))
@@ -206,14 +188,10 @@
         super().__init__(config)
         self.eps = 1e-08
         self.size = size or config.d_model
-<<<<<<< HEAD
-        if self.config.layer_norm_with_affine:
-=======
 
         if elementwise_affine is None:
             elementwise_affine = self.config.layer_norm_with_affine
         if elementwise_affine:
->>>>>>> b4a14919
             self.weight = nn.Parameter(torch.ones(self.config.d_model))
             if self.config.include_bias:
                 self.bias = nn.Parameter(torch.zeros(self.config.d_model))
