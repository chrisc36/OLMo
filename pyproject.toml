--- conflicted
+++ resolved
@@ -30,11 +30,8 @@
 [tool.mypy]
 ignore_missing_imports = true
 no_site_packages = true
-<<<<<<< HEAD
 check_untyped_defs = true
-=======
 exclude = ["pretrain_data/"]
->>>>>>> 67a60e3e
 
 [[tool.mypy.overrides]]
 module = "tests.*"
